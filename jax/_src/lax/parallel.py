# Copyright 2019 The JAX Authors.
#
# Licensed under the Apache License, Version 2.0 (the "License");
# you may not use this file except in compliance with the License.
# You may obtain a copy of the License at
#
#     https://www.apache.org/licenses/LICENSE-2.0
#
# Unless required by applicable law or agreed to in writing, software
# distributed under the License is distributed on an "AS IS" BASIS,
# WITHOUT WARRANTIES OR CONDITIONS OF ANY KIND, either express or implied.
# See the License for the specific language governing permissions and
# limitations under the License.
"""
Parallelization primitives.
"""

from __future__ import annotations

from collections.abc import Sequence
from functools import partial
import itertools
import math

from jax import tree_util
from jax._src import core
from jax._src import dtypes
from jax._src import sharding_impls
from jax._src.core import AxisName, ShapedArray, raise_to_shaped
from jax._src.interpreters import ad
from jax._src.interpreters import batching
from jax._src.interpreters import mlir
from jax._src.interpreters import pxla
from jax._src.lax import lax
from jax._src.lax import slicing
from jax._src.lib.mlir import ir
from jax._src.lib.mlir.dialects import hlo
from jax._src.numpy import lax_numpy
from jax._src.util import (canonicalize_axis, moveaxis, safe_map, safe_zip,
                           unzip2)
import numpy as np

unsafe_map, map = map, safe_map  # type: ignore
unsafe_zip, zip = zip, safe_zip  # type: ignore


### parallel traceables

def psum(x, axis_name, *, axis_index_groups=None):
  """Compute an all-reduce sum on ``x`` over the pmapped axis ``axis_name``.

  If ``x`` is a pytree then the result is equivalent to mapping this function to
  each leaf in the tree.

  Inputs of boolean dtype are converted to integers before the reduction.

  Args:
    x: array(s) with a mapped axis named ``axis_name``.
    axis_name: hashable Python object used to name a pmapped axis (see the
      :func:`jax.pmap` documentation for more details).
    axis_index_groups: optional list of lists containing axis indices (e.g. for
      an axis of size 4, [[0, 1], [2, 3]] would perform psums over the first
      two and last two replicas). Groups must cover all axis indices exactly
      once.

  Returns:
    Array(s) with the same shape as ``x`` representing the result of an
    all-reduce sum along the axis ``axis_name``.

  Examples:
    For example, with 4 XLA devices available:

    >>> x = np.arange(4)
    >>> y = jax.pmap(lambda x: jax.lax.psum(x, 'i'), axis_name='i')(x)
    >>> print(y)
    [6 6 6 6]
    >>> y = jax.pmap(lambda x: x / jax.lax.psum(x, 'i'), axis_name='i')(x)
    >>> print(y)
    [0.         0.16666667 0.33333334 0.5       ]

    Suppose we want to perform ``psum`` among two groups, one with ``device0`` and ``device1``, the other with ``device2`` and ``device3``,

    >>> y = jax.pmap(lambda x: jax.lax.psum(x, 'i', axis_index_groups=[[0, 1], [2, 3]]), axis_name='i')(x)
    >>> print(y)
    [1 1 5 5]

    An example using 2D-shaped x. Each row is data from one device.

    >>> x = np.arange(16).reshape(4, 4)
    >>> print(x)
    [[ 0  1  2  3]
     [ 4  5  6  7]
     [ 8  9 10 11]
     [12 13 14 15]]

    Full ``psum`` across all devices:

    >>> y = jax.pmap(lambda x: jax.lax.psum(x, 'i'), axis_name='i')(x)
    >>> print(y)
    [[24 28 32 36]
     [24 28 32 36]
     [24 28 32 36]
     [24 28 32 36]]

    Perform ``psum`` among two groups:

    >>> y = jax.pmap(lambda x: jax.lax.psum(x, 'i', axis_index_groups=[[0, 1], [2, 3]]), axis_name='i')(x)
    >>> print(y)
    [[ 4  6  8 10]
     [ 4  6  8 10]
     [20 22 24 26]
     [20 22 24 26]]
  """
  if not isinstance(axis_name, (tuple, list)):
    axis_name = (axis_name,)
  if any(isinstance(axis, int) for axis in axis_name) and axis_index_groups is not None:
    raise ValueError("axis_index_groups only supported for sums over just named axes")
  _validate_reduce_axis_index_groups(axis_index_groups)
  leaves, treedef = tree_util.tree_flatten(x)
  leaves = [lax.convert_element_type(l, np.int32)
            if dtypes.dtype(l) == np.bool_ else l for l in leaves]
  axis_index_groups = _canonicalize_axis_index_groups(axis_index_groups)
  # handle the constant case specially
  if all(not isinstance(leaf, core.Tracer) for leaf in leaves):
    named_axes, pos_axes = axes_partition = [], []
    for axis in axis_name:
      axes_partition[isinstance(axis, int)].append(axis)
    def pos_reduce(x):
      if not pos_axes:
        return x
      return lax._reduce_sum(x, [canonicalize_axis(axis, getattr(x, 'ndim', 0))
                                 for axis in pos_axes])
    if axis_index_groups is not None:
      assert not pos_axes
      size = len(axis_index_groups[0])
    else:
      size = math.prod([core.get_axis_size(name) for name in named_axes])
    out_flat = tuple(lax._const(leaf, size) * pos_reduce(leaf) for leaf in leaves)
  else:
    out_flat = psum_p.bind(
        *leaves, axes=tuple(axis_name), axis_index_groups=axis_index_groups)
  return tree_util.tree_unflatten(treedef, out_flat)

def pmean(x, axis_name, *, axis_index_groups=None):
  """Compute an all-reduce mean on ``x`` over the pmapped axis ``axis_name``.

  If ``x`` is a pytree then the result is equivalent to mapping this function to
  each leaf in the tree.

  Args:
    x: array(s) with a mapped axis named ``axis_name``.
    axis_name: hashable Python object used to name a pmapped axis (see the
      :func:`jax.pmap` documentation for more details).
    axis_index_groups: optional list of lists containing axis indices (e.g. for
      an axis of size 4, [[0, 1], [2, 3]] would perform pmeans over the first
      two and last two replicas). Groups must cover all axis indices exactly
      once, and on TPUs all groups must be the same size.

  Returns:
    Array(s) with the same shape as ``x`` representing the result of an
    all-reduce mean along the axis ``axis_name``.

  For example, with 4 XLA devices available:

  >>> x = np.arange(4)
  >>> y = jax.pmap(lambda x: jax.lax.pmean(x, 'i'), axis_name='i')(x)
  >>> print(y)
  [1.5 1.5 1.5 1.5]
  >>> y = jax.pmap(lambda x: x / jax.lax.pmean(x, 'i'), axis_name='i')(x)
  >>> print(y)
  [0.        0.6666667 1.3333334 2.       ]
  """
  x = psum(x, axis_name=axis_name, axis_index_groups=axis_index_groups)
  n = psum(1, axis_name=axis_name, axis_index_groups=axis_index_groups)
  return tree_util.tree_map(lambda v: v / n, x)

def pmax(x, axis_name, *, axis_index_groups=None):
  """Compute an all-reduce max on ``x`` over the pmapped axis ``axis_name``.

  If ``x`` is a pytree then the result is equivalent to mapping this function to
  each leaf in the tree.

  Args:
    x: array(s) with a mapped axis named ``axis_name``.
    axis_name: hashable Python object used to name a pmapped axis (see the
      :func:`jax.pmap` documentation for more details).
    axis_index_groups: optional list of lists containing axis indices (e.g. for
      an axis of size 4, [[0, 1], [2, 3]] would perform pmaxes over the first
      two and last two replicas). Groups must cover all axis indices exactly
      once, and on TPUs all groups must be the same size.

  Returns:
    Array(s) with the same shape as ``x`` representing the result of an
    all-reduce max along the axis ``axis_name``.
  """
  if not isinstance(axis_name, (tuple, list)):
    axis_name = (axis_name,)
  if any(isinstance(axis, int) for axis in axis_name) and axis_index_groups is not None:
    raise ValueError("axis_index_groups only supported for sums over just named axes")
  _validate_reduce_axis_index_groups(axis_index_groups)
  leaves, treedef = tree_util.tree_flatten(x)
  axis_index_groups = _canonicalize_axis_index_groups(axis_index_groups)
  out_flat = pmax_p.bind(*leaves, axes=axis_name,
                         axis_index_groups=axis_index_groups)
  return tree_util.tree_unflatten(treedef, out_flat)

def pmin(x, axis_name, *, axis_index_groups=None):
  """Compute an all-reduce min on ``x`` over the pmapped axis ``axis_name``.

  If ``x`` is a pytree then the result is equivalent to mapping this function to
  each leaf in the tree.

  Args:
    x: array(s) with a mapped axis named ``axis_name``.
    axis_name: hashable Python object used to name a pmapped axis (see the
      :func:`jax.pmap` documentation for more details).
    axis_index_groups: optional list of lists containing axis indices (e.g. for
      an axis of size 4, [[0, 1], [2, 3]] would perform pmins over the first
      two and last two replicas). Groups must cover all axis indices exactly
      once, and on TPUs all groups must be the same size.

  Returns:
    Array(s) with the same shape as ``x`` representing the result of an
    all-reduce min along the axis ``axis_name``.
  """
  if not isinstance(axis_name, (tuple, list)):
    axis_name = (axis_name,)
  if any(isinstance(axis, int) for axis in axis_name) and axis_index_groups is not None:
    raise ValueError("axis_index_groups only supported for sums over just named axes")
  _validate_reduce_axis_index_groups(axis_index_groups)
  leaves, treedef = tree_util.tree_flatten(x)
  axis_index_groups = _canonicalize_axis_index_groups(axis_index_groups)
  out_flat = pmin_p.bind(*leaves, axes=axis_name,
                         axis_index_groups=axis_index_groups)
  return tree_util.tree_unflatten(treedef, out_flat)

# TODO(mattjj): add a pargmin_p, or add named axis support to lax.argmin_p
def pargmin(x, axis_name):
  if isinstance(axis_name, (tuple, list)):
    raise TypeError(f"pargmin only accepts a single axis, got {axis_name}")
  return _axis_index_of_val(x, pmin(x, axis_name), axis_name)

# TODO(mattjj): add a pargmax_p, or add named axis support to lax.argmax_p
def pargmax(x, axis_name):
  if isinstance(axis_name, (tuple, list)):
    raise TypeError(f"pargmin only accepts a single axis, got {axis_name}")
  return _axis_index_of_val(x, pmax(x, axis_name), axis_name)

def _axis_index_of_val(x, val, axis_name):
  idx = axis_index(axis_name)
  validx = lax_numpy.where(val == x, idx, dtypes.iinfo(dtypes.dtype(idx)).max)
  return pmin(validx, axis_name)

def _validate_reduce_axis_index_groups(axis_index_groups):
  if axis_index_groups is None:
    return
  axis_space = range(sum(len(group) for group in axis_index_groups))
  if {i for g in axis_index_groups for i in g} != set(axis_space):
    raise ValueError("axis_index_groups must cover all indices exactly once")

def _canonicalize_axis_index_groups(axis_index_groups):
  if axis_index_groups is None:
    return
  return tuple(map(tuple, axis_index_groups))


def pbroadcast(x, axis_name, source):
  """Perform a collective broadcast and replicate from ``source``.

  This is equivalent to
  ```
  def pbroadcast(x, axis_name, source):
    masked = jnp.where(axis_index(axis_name) == source, x, zeros_like(x))
    return psum(masked, axis_name)
  ```
  but implemented in a hardware optimized way.

  If ``x`` is a pytree then the result is equivalent to mapping this function to
  each leaf in the tree.

  This function is an analog of the CollectiveBroadcast HLO.

  Args:
    x: array(s) with a mapped axis named ``axis_name``.
    axis_name: hashable Python object used to name a pmapped axis (see the
      :func:`jax.pmap` documentation for more details).
    source: int, representing which index into ``axis_name`` that should be copied.

  Returns:
    Array(s) with ``x`` being copied from the ``source`` index slice of ``axis_name``.
  """
  return tree_util.tree_map(
      partial(pbroadcast_p.bind, axis_name=axis_name, source=source), x)


def ppermute(x, axis_name, perm):
  """Perform a collective permutation according to the permutation ``perm``.

  If ``x`` is a pytree then the result is equivalent to mapping this function to
  each leaf in the tree.

  This function is an analog of the CollectivePermute HLO.

  Args:
    x: array(s) with a mapped axis named ``axis_name``.
    axis_name: hashable Python object used to name a pmapped axis (see the
      :func:`jax.pmap` documentation for more details).
    perm: list of pairs of ints, representing
      ``(source_index, destination_index)``
      pairs that encode how the mapped axis named ``axis_name`` should be
      shuffled. The integer values are treated as indices into the mapped axis
      ``axis_name``. Any two pairs should not have the same source index or the
      same destination index. For each index of the axis ``axis_name`` that does
      not correspond to a destination index in ``perm``, the corresponding
      values in the result are filled with zeros of the appropriate type.

  Returns:
    Array(s) with the same shape as ``x`` with slices along the axis
    ``axis_name`` gathered from ``x`` according to the permutation ``perm``.
  """
  return tree_util.tree_map(
      partial(ppermute_p.bind, axis_name=axis_name,
              perm=tuple(map(tuple, perm))), x)

def pshuffle(x, axis_name, perm):
  """Convenience wrapper of jax.lax.ppermute with alternate permutation encoding

  If ``x`` is a pytree then the result is equivalent to mapping this function to
  each leaf in the tree.

  Args:
    x: array(s) with a mapped axis named ``axis_name``.
    axis_name: hashable Python object used to name a pmapped axis (see the
      :func:`jax.pmap` documentation for more details).
    perm: list of ints encoding sources for the permutation to be applied to
      the axis named ``axis_name``, so that the output at axis index i
      comes from the input at axis index perm[i]. Every integer in [0, N) should
      be included exactly once for axis size N.

  Returns:
    Array(s) with the same shape as ``x`` with slices along the axis
    ``axis_name`` gathered from ``x`` according to the permutation ``perm``.
  """
  if set(perm) != set(range(len(perm))):
    raise ValueError(f"`perm` does not represent a permutation: {perm}")
  return ppermute(x, axis_name, list(zip(perm, range(len(perm)))))


def pswapaxes(x, axis_name, axis, *, axis_index_groups=None):
  """Swap the pmapped axis ``axis_name`` with the unmapped axis ``axis``.

  If ``x`` is a pytree then the result is equivalent to mapping this function to
  each leaf in the tree.

  The group size of the mapped axis size must be equal to the size of the
  unmapped axis; that is, we must have
  ``lax.psum(1, axis_name, axis_index_groups=axis_index_groups) == x.shape[axis]``.
  By default, when ``axis_index_groups=None``, this encompasses all the devices.

  This function is a special case of ``all_to_all`` where the pmapped axis of
  the input is placed at the position ``axis`` in the output. That is, it is
  equivalent to ``all_to_all(x, axis_name, axis, axis)``.

  Args:
    x: array(s) with a mapped axis named ``axis_name``.
    axis_name: hashable Python object used to name a pmapped axis (see the
      :func:`jax.pmap` documentation for more details).
    axis: int indicating the unmapped axis of ``x`` to map with the name
      ``axis_name``.
    axis_index_groups: optional list of lists containing axis indices (e.g. for
      an axis of size 4, [[0, 1], [2, 3]] would run pswapaxes over the first
      two and last two replicas). Groups must cover all axis indices exactly
      once, and all groups must be the same size.

  Returns:
    Array(s) with the same shape as ``x``.
  """
  return all_to_all(x, axis_name, axis, axis, axis_index_groups=axis_index_groups)

def all_to_all(x, axis_name, split_axis, concat_axis, *, axis_index_groups=None, tiled=False):
  """Materialize the mapped axis and map a different axis.

  If ``x`` is a pytree then the result is equivalent to mapping this function to
  each leaf in the tree.

  In the output, the input mapped axis ``axis_name`` is materialized at the
  logical axis position ``concat_axis``, and the input unmapped axis at position
  ``split_axis`` is mapped with the name ``axis_name``.

  The group size of the mapped axis size must be equal to the size of the
  unmapped axis; that is, we must have
  ``lax.psum(1, axis_name, axis_index_groups=axis_index_groups) == x.shape[axis]``.
  By default, when ``axis_index_groups=None``, this encompasses all the devices.

  Args:
    x: array(s) with a mapped axis named ``axis_name``.
    axis_name: hashable Python object used to name a pmapped axis (see the
      :func:`jax.pmap` documentation for more details).
    split_axis: int indicating the unmapped axis of ``x`` to map with the name
      ``axis_name``.
    concat_axis: int indicating the position in the output to materialize the
      mapped axis of the input with the name ``axis_name``.
    axis_index_groups: optional list of lists containing axis indices (e.g. for
      an axis of size 4, [[0, 1], [2, 3]] would run all_to_all over the first
      two and last two replicas). Groups must cover all axis indices exactly
      once, and all groups must be the same size.
    tiled: when True, all_to_all will divide split_axis into chunks and concatenate
      them along concat_axis. In particular, no dimensions are added or removed.
      False by default.

  Returns:
    When tiled is False, array(s) with shape given by the expression::

      np.insert(np.delete(x.shape, split_axis), concat_axis, axis_size)

    where ``axis_size`` is the size of the mapped axis named ``axis_name`` in
    the input ``x``, i.e. ``axis_size = lax.psum(1, axis_name)``.

    Otherwise array with shape similar to the input shape, except with split_axis
    divided by axis size and concat_axis multiplied by axis size.
  """
  axis_index_groups = _canonicalize_axis_index_groups(axis_index_groups)
  def bind(x, split_axis=split_axis, concat_axis=concat_axis):
    group_size = psum(1, axis_name, axis_index_groups=axis_index_groups)
    if tiled:
      if x.shape[split_axis] % group_size != 0:
        raise ValueError(f"The size of all_to_all split_axis ({x.shape[split_axis]}) "
                         f"has to be divisible by the size of the named axis "
                         f"{axis_name} ({group_size})")
    else:
      if group_size != x.shape[split_axis]:
        msg = ("all_to_all requires the size of the mapped axis axis_name to "
               "equal x.shape[split_axis], but they are {} and {} respectively.")
        raise ValueError(msg.format(group_size, x.shape[split_axis]))
      if split_axis < concat_axis:
        concat_axis += 1  # concat_axis gives a position _after_ split_axis is removed
        x = lax.expand_dims(x, (concat_axis,))  # insert the new axis
      elif split_axis == concat_axis:
        pass
      else:  # concat_axis < split_axis
        x = lax.expand_dims(x, (concat_axis,))  # insert the new axis
        split_axis += 1   # we have a new axis before split_axis now
    result = all_to_all_p.bind(x, split_axis=split_axis, concat_axis=concat_axis,
                               axis_name=axis_name,
                               axis_index_groups=axis_index_groups,
                               tiled=tiled)
    if not tiled and split_axis != concat_axis:
      result = lax.squeeze(result, (split_axis,))
    return result

  return tree_util.tree_map(bind, x)

def axis_index(axis_name):
  """Return the index along the mapped axis ``axis_name``.

  Args:
    axis_name: hashable Python object used to name the mapped axis.

  Returns:
    An integer representing the index.

  For example, with 8 XLA devices available:

  >>> from functools import partial
  >>> @partial(jax.pmap, axis_name='i')
  ... def f(_):
  ...   return lax.axis_index('i')
  ...
  >>> f(np.zeros(4))
  Array([0, 1, 2, 3], dtype=int32)
  >>> f(np.zeros(8))
  Array([0, 1, 2, 3, 4, 5, 6, 7], dtype=int32)
  >>> @partial(jax.pmap, axis_name='i')
  ... @partial(jax.pmap, axis_name='j')
  ... def f(_):
  ...   return lax.axis_index('i'), lax.axis_index('j')
  ...
  >>> x, y = f(np.zeros((4, 2)))
  >>> print(x)
  [[0 0]
  [1 1]
  [2 2]
  [3 3]]
  >>> print(y)
  [[0 1]
  [0 1]
  [0 1]
  [0 1]]
  """
  return axis_index_p.bind(axis_name=axis_name)


def pgather(src, idx, axes: int | AxisName):
  """Uses the last positional axis of idx to index into src's axes."""
  if not isinstance(axes, (tuple, list)):
    axes = (axes,)
  # TODO: Canonicalize exes!
  return pgather_p.bind(src, idx, axes=tuple(axes))


### parallel primitives

def _constant_psum(axis_data, args, axes, axis_index_groups):
  assert axis_data.name in axes
  if axis_index_groups: raise NotImplementedError
  new_axes = tuple(n for n in axes if n != axis_data.name)
  if new_axes:
    args = psum_p.bind(*args, axes=new_axes, axis_index_groups=axis_index_groups)
  outs = [lax._const(x, axis_data.size) * x for x in args]
  return outs, [None] * len(outs)

def _reduction_with_positional_batcher(
    prim, vals_in, dims_in, axis_index_groups,
    transform_unmapped, transform_mapped):
  if axis_index_groups is not None:
    raise NotImplementedError("axis_index_groups not supported in vmap collectives. "
                              "Please open a feature request!")
  vals_in = [val if d is batching.not_mapped or d == 0 else _moveaxis(d, 0, val)
             for val, d in zip(vals_in, dims_in)]
  mapped_vals_in, unmapped_vals_in = partitioned_vals_in = [], []
  mapped_idxs, unmapped_idxs = partitioned_idxs = [], []
  for i, (val, d) in enumerate(zip(vals_in, dims_in)):
    partitioned_vals_in[d is batching.not_mapped].append(val)
    partitioned_idxs[d is batching.not_mapped].append(i)
  vals_out = [None] * len(vals_in)
  if unmapped_vals_in:
    unmapped_axes, unmapped_vals_in = transform_unmapped(0, unmapped_vals_in)
    unmapped_vals_out = prim.bind(*unmapped_vals_in, axes=unmapped_axes, axis_index_groups=None)
    for i, val in zip(unmapped_idxs, unmapped_vals_out):
      vals_out[i] = val
  if mapped_vals_in:
    mapped_axes, mapped_vals_in = transform_mapped(0, mapped_vals_in)
    mapped_vals_out = prim.bind(*mapped_vals_in, axes=mapped_axes, axis_index_groups=None)
    for i, val in zip(mapped_idxs, mapped_vals_out):
      vals_out[i] = val
  assert all(v is not None for v in vals_out)
  return vals_out

def _reduction_batcher(prim, vals_in, dims_in, *, axes, axis_index_groups):
  assert prim.multiple_results
  if not any(isinstance(axis, int) for axis in axes):
    return prim.bind(*vals_in, axes=axes, axis_index_groups=axis_index_groups), dims_in
  vals_out = _reduction_with_positional_batcher(
      prim, vals_in, dims_in, axis_index_groups,
      lambda d, d_vals_in: (axes, d_vals_in),
      lambda d, d_vals_in: (tuple(axis + (axis >= d) if isinstance(axis, int) else axis
                                  for axis in axes),
                            d_vals_in))
  # _reduction_with_positional_batcher moves all map dims to 0
  return vals_out, [d if d is batching.not_mapped else 0 for d in dims_in]

def _batched_reduction_collective(
    prim, if_unmapped, axis_data, _, vals_in, dims_in, axes,
    axis_index_groups):
  assert prim.multiple_results
  if all(d is None for d in dims_in):
    if prim is psum_p and axis_data.name in axes:
      return _constant_psum(axis_data, vals_in, axes, axis_index_groups)
    else:
      return prim.bind(*vals_in, axes=axes, axis_index_groups=axis_index_groups), dims_in

  if axis_data.name not in axes:
    return _reduction_batcher(prim, vals_in, dims_in, axes=axes,
                              axis_index_groups=axis_index_groups)

  # Note that we have a choice here. We can either unfuse the reduction into one
  # that handles the batched dims and then another one that handles the rest.
  # Alternatively, we can keep the dimension reduction fused with the rest, but
  # we have to split the primitive into one for unmapped inputs and another
  # one for mapped, because they differ in their `axes` parameter.
  # We choose the second strategy here.
  vals_out = _reduction_with_positional_batcher(
      prim, vals_in, dims_in, axis_index_groups,
      lambda d, d_vals_in: (tuple(axis for axis in axes if axis != axis_data.name),
                            [if_unmapped(v, axis_data.size) for v in d_vals_in]),
      lambda d, d_vals_in: (tuple(axis + (axis >= d) if isinstance(axis, int) else
                                  axis if axis != axis_data.name else
                                  d for axis in axes),
                            d_vals_in))
  return vals_out, [batching.not_mapped] * len(vals_out)

def _replica_groups(axis_env, axis_name, axis_index_groups):
  replica_groups = pxla.axis_groups(axis_env, axis_name)
  if axis_index_groups is not None:
    replica_groups = [[axis_group[i] for i in axis_index_group]
                      for axis_group in replica_groups
                      for axis_index_group in axis_index_groups]
  return replica_groups

def _replica_groups_hlo(replica_groups: Sequence[Sequence[int]]
                        ) -> ir.DenseElementsAttr:
  # Uneven replica groups are padded with -1.
  groups = np.array(list(itertools.zip_longest(*replica_groups, fillvalue=-1)),
                    dtype=np.int64).T
  return ir.DenseIntElementsAttr.get(np.ascontiguousarray(groups))

def _allreduce_impl(pos_reducer, *args, axes, axis_index_groups):
  assert axis_index_groups is None
  if not all(isinstance(axis, int) for axis in axes):
    breakpoint()
  assert all(isinstance(axis, int) for axis in axes)
  return [pos_reducer(arg, axes) for arg in args]

def _allreduce_effectful_abstract_eval(*args, axes, axis_index_groups):
  named_axes = tuple(axis for axis in axes if not isinstance(axis, int))
  pos_axes = tuple(axis for axis in axes if isinstance(axis, int))
  if axis_index_groups is not None:
    if len(pos_axes) != 0:
      raise ValueError(f"axis_index_groups can only be used with reductions over "
                       f"named axes, but got: {axes}")
  out_avals = [
      ShapedArray(lax._reduce_op_shape_rule(raise_to_shaped(arg), axes=pos_axes),
                  arg.dtype) for arg in args]
  return out_avals, set()

def _allreduce_lowering(prim, pos_fn, ctx, *args, axes, axis_index_groups):
  if axis_index_groups is not None and ("tpu" in ctx.module_context.platforms):
    len_0 = len(axis_index_groups[0])
    if any(len(g) != len_0 for g in axis_index_groups):
      raise ValueError("axis_index_groups must all be the same size for TPU lowering")
  named_axes, positional_axes = axes_partition = [], []
  for axis in axes:
    axes_partition[isinstance(axis, int)].append(axis)

  if positional_axes:
    reducer = mlir.lower_fun(pos_fn, multiple_results=False)
    def _positional_reduce(aval, arg):
      aval_out = aval.update(
          shape=np.delete(np.array(aval.shape, dtype=np.int64),
                          positional_axes))
      reducer_ctx = ctx.replace(primitive=None, avals_in=[aval], avals_out=[aval_out])
      out, = reducer(reducer_ctx, arg, axes=tuple(positional_axes))
      return out
    args = map(_positional_reduce, ctx.avals_in, args)
  if not named_axes:
    return args

  replica_groups = _replica_groups_hlo(
      _replica_groups(ctx.module_context.axis_env, named_axes,
                      axis_index_groups))
  axis_context = ctx.module_context.axis_context
  is_spmd = isinstance(
      axis_context,
      (sharding_impls.SPMDAxisContext, sharding_impls.ShardingContext),
  )

  def all_reduce(aval, x):
    if is_spmd:
      channel = ctx.module_context.new_channel()
      other_args = dict(
          channel_handle=hlo.ChannelHandle.get(
              channel, mlir.DEVICE_TO_DEVICE_TYPE),
          use_global_device_ids=ir.BoolAttr.get(True))
    else:
      other_args = {}
    op = hlo.AllReduceOp(
        x.type, x, replica_groups=replica_groups, **other_args)
    scalar_aval = core.ShapedArray((), aval.dtype)
    scalar_type = mlir.aval_to_ir_type(scalar_aval)
    reducer_block = op.regions[0].blocks.append(scalar_type, scalar_type)
    with ir.InsertionPoint(reducer_block):
      lower_reducer = mlir.lower_fun(prim.bind, multiple_results=False)
      reducer_ctx = ctx.replace(primitive=None,
                                avals_in=[scalar_aval] * 2, avals_out=[scalar_aval])
      out_nodes = lower_reducer(reducer_ctx, *reducer_block.arguments)
      hlo.return_(mlir.flatten_ir_values(out_nodes))
    return op.result

  return [all_reduce(aval, x) for aval, x in zip(ctx.avals_in, args)]


def _psum_transpose_rule(cts, *args, axes, axis_index_groups):
  named_axes, pos_axes = axes_partition = [], []
  for axis in axes:
    axes_partition[isinstance(axis, int)].append(axis)

  if pos_axes:
    def broadcast_positional(ct, arg):
      assert ad.is_undefined_primal(arg)
      if type(ct) is ad.Zero: return ad.Zero(arg.aval)
      return lax._reduce_sum_transpose_rule(ct, arg, axes=pos_axes)[0]
    cts = map(broadcast_positional, cts, args)

  # We treat psum as psum + pbroadcast, which is why the transpose reduces
  # over the named axes again (unlike for positional axes).
  nonzero_out_cts, treedef = tree_util.tree_flatten(cts)
  nonzero_in_cts = psum_p.bind(*nonzero_out_cts, axes=tuple(named_axes),
                               axis_index_groups=axis_index_groups)
  return tree_util.tree_unflatten(treedef, nonzero_in_cts)

psum_p = core.Primitive('psum')
psum_p.multiple_results = True
psum_p.def_impl(partial(_allreduce_impl, lax._reduce_sum))
psum_p.def_effectful_abstract_eval(_allreduce_effectful_abstract_eval)
mlir.register_lowering(
    psum_p, partial(_allreduce_lowering, lax.add_p, lax._reduce_sum))
ad.deflinear2(psum_p, _psum_transpose_rule)
batching.fancy_primitive_batchers[psum_p] = \
  partial(_batched_reduction_collective, psum_p, lambda v, axis_size: axis_size * v)

pmax_p = core.Primitive('pmax')
pmax_p.multiple_results = True
pmax_p.def_impl(partial(_allreduce_impl, lax._reduce_max))
pmax_p.def_effectful_abstract_eval(_allreduce_effectful_abstract_eval)
mlir.register_lowering(
    pmax_p, partial(_allreduce_lowering, lax.max_p, lax._reduce_max))
batching.fancy_primitive_batchers[pmax_p] = \
  partial(_batched_reduction_collective, pmax_p, lambda v, axis_size: v)


pmin_p = core.Primitive('pmin')
pmin_p.multiple_results = True
pmin_p.def_impl(partial(_allreduce_impl, lax._reduce_min))
pmin_p.def_effectful_abstract_eval(_allreduce_effectful_abstract_eval)
mlir.register_lowering(
    pmin_p, partial(_allreduce_lowering, lax.min_p, lax._reduce_min))
batching.fancy_primitive_batchers[pmin_p] = \
  partial(_batched_reduction_collective, pmin_p, lambda v, axis_size: v)


def _ppermute_lowering(ctx, x, *, axis_name, perm):
  replica_groups = _replica_groups(ctx.module_context.axis_env, axis_name, None)
  group_size = len(replica_groups[0])
  srcs, dsts = unzip2((src % group_size, dst % group_size) for src, dst in perm)
  if not (len(srcs) == len(set(srcs)) and len(dsts) == len(set(dsts))):
    msg = "ppermute sources and destinations must be unique, got {}."
    raise ValueError(msg.format(perm))

  full_perm = np.zeros((len(replica_groups), len(perm), 2), np.int64)
  for i, grp in enumerate(replica_groups):
    grp = sorted(grp)
    for j, (src, dst) in enumerate(perm):
      full_perm[i, j, 0] = grp[src]
      full_perm[i, j, 1] = grp[dst]
  full_perm = full_perm.reshape((-1, 2))

  axis_context = ctx.module_context.axis_context
  is_manual = (
      isinstance(axis_context, sharding_impls.SPMDAxisContext)
      and axis_context.manual_axes
  )
  if is_manual:
    channel = ctx.module_context.new_channel()
    other_args = dict(
        channel_handle=hlo.ChannelHandle.get(channel, mlir.DEVICE_TO_DEVICE_TYPE))
  else:
    other_args = {}

  return hlo.CollectivePermuteOp(
      x, mlir.dense_int_elements(full_perm), **other_args).results

def _ppermute_transpose_rule(t, x, perm, axis_name):
  srcs, dsts = unzip2(perm)
  inverse_perm = list(zip(dsts, srcs))
  return [ppermute(t, axis_name=axis_name, perm=inverse_perm)]

def _ppermute_batcher(axis_data, _, vals_in, dims_in, axis_name, perm):
  axis_size, frame_name = axis_data.size, axis_data.name
  (v,), (d,) = vals_in, dims_in
  if not isinstance(axis_name, (tuple, list)):
    axis_name = (axis_name,)
  remaining_axes = tuple(axis for axis in axis_name if axis != frame_name)
  if axis_size == 1 and remaining_axes:
    return ppermute_p.bind(v, perm=perm, axis_name=remaining_axes), d
  if remaining_axes:
    raise NotImplementedError("ppermute batcher only supports a single axis")
  assert axis_name[0] == frame_name, "ppermute batcher called with a wrong axis!"
  assert len(perm) == axis_size, "Permutation doesn't match the axis size!"
  if d is batching.not_mapped:
    return v, d
  perm_indices = np.zeros(axis_size, dtype=int)
  for src, dst in perm:
    perm_indices[dst] = src
  return lax_numpy.take(v, perm_indices, d), d

def _collective_batcher(prim, args, dims, **params):
  return prim.bind(*args, **params), dims if prim.multiple_results else dims[0]

ppermute_p = core.Primitive('ppermute')
ppermute_p.def_abstract_eval(lambda x, **params: raise_to_shaped(x))
ad.deflinear2(ppermute_p, _ppermute_transpose_rule)
mlir.register_lowering(ppermute_p, _ppermute_lowering)
batching.fancy_primitive_batchers[ppermute_p] = _ppermute_batcher

def _pbroadcast_transpose_rule(t, x, source, axis_name):
  is_source = axis_index(axis_name) == source
  tsum = psum(t, axis_name)
  return [lax_numpy.where(is_source, tsum, lax_numpy.zeros_like(t))]

def _pbroadcast_batcher(axis_size, frame_name, _, vals_in, dims_in, axis_name, source):
  (v,), (d,) = vals_in, dims_in
  if not isinstance(axis_name, (tuple, list)):
    axis_name = (axis_name,)
  remaining_axes = tuple(axis for axis in axis_name if axis != frame_name)
  if remaining_axes:
    raise NotImplementedError("pbroadcast batcher only supports a single axis")
  assert axis_name[0] == frame_name, "pbroadcast batcher called with a wrong axis!"
  assert source >= 0 and source < axis_size, "collective broadcast doesn't fit in the axis size!"
  if axis_size == 1 and remaining_axes:
    return pbroadcast_p.bind(v, source=source, axis_name=remaining_axes), d
  if d is batching.not_mapped:
    return v, d
  return lax_numpy.take(v, [source] * axis_size, d), d

def _pbroadcast_lowering(ctx, x, *, axis_name, source):
  replica_groups = _replica_groups(ctx.module_context.axis_env, axis_name, None)
  def source_to_front(group):
    return [group[source]] + list(group[:source]) + list(group[source + 1:])
  replica_groups = [source_to_front(group) for group in replica_groups]
  channel = ctx.module_context.new_channel()
  return hlo.CollectiveBroadcastOp(
      x, replica_groups=_replica_groups_hlo(replica_groups)).results

pbroadcast_p = core.Primitive('pbroadcast')
pbroadcast_p.def_abstract_eval(lambda x, **params: raise_to_shaped(x))
ad.deflinear2(pbroadcast_p, _pbroadcast_transpose_rule)
mlir.register_lowering(pbroadcast_p, _pbroadcast_lowering)
batching.fancy_primitive_batchers[pbroadcast_p] = _pbroadcast_batcher


def _moveaxis(src, dst, x):
  perm = [i for i in range(x.ndim) if i != src]
  perm.insert(dst, src)
  return lax.transpose(x, perm)

def _splitaxis(axis, factor, x):
  new_shape = list(x.shape)
  assert new_shape[axis] % factor == 0, (new_shape[axis], factor)
  new_shape[axis:axis+1] = [factor, new_shape[axis] // factor]
  return x.reshape(new_shape)

def _foldaxis(axis, x):
  new_shape = list(x.shape)
  new_shape[axis:axis+2] = [x.shape[axis] * x.shape[axis + 1]]
  return x.reshape(new_shape)

def _index_in_group(axis_name, axis_index_groups):
  cur_device_id = axis_index(axis_name)
  if axis_index_groups is None:
    return cur_device_id
  # We use argsort to invert the axis_index_groups permutation
  flat_groups = np.array(axis_index_groups).flatten()
  device_id_to_idx = flat_groups.argsort() % len(axis_index_groups[0])
  return lax.squeeze(
      slicing.dynamic_slice_in_dim(device_id_to_idx, cur_device_id, 1), [0])


def _all_to_all_lowering(
    ctx, x, *, split_axis, concat_axis, axis_name, axis_index_groups, tiled
):
  del tiled  # expand_dims and squeeze is done in `all_to_all` if `True`
  # Workaround for AllToAll not being implemented on CPU.
  replica_groups = _replica_groups(ctx.module_context.axis_env, axis_name,
                                   axis_index_groups)
  if len(replica_groups[0]) == 1:
    return [x]
  split_count = len(replica_groups[0])
  if not all(split_count == len(g) for g in replica_groups):
    raise ValueError('Replica groups must be equally sized')
  is_spmd = isinstance(
      ctx.module_context.axis_context,
      (sharding_impls.SPMDAxisContext, sharding_impls.ShardingContext),
  )
  if is_spmd:
    # We want to emit the all-gather with global device IDs and a unique
    # channel ID, as otherwise it interprets the devices as replicas instead
    # of partitions - and XLA is configured with only a single replica.
    channel = ctx.module_context.new_channel()
    channel_handle = hlo.ChannelHandle.get(channel, mlir.DEVICE_TO_DEVICE_TYPE)
    other_args = dict(channel_handle=channel_handle)
  else:
    other_args = {}
  return hlo.AllToAllOp(
      x,
      split_dimension=mlir.i64_attr(split_axis),
      concat_dimension=mlir.i64_attr(concat_axis),
      split_count=mlir.i64_attr(split_count),
      replica_groups=_replica_groups_hlo(replica_groups),
      **other_args).results

def _all_to_all_transpose_rule(
    cts, x, axis_name, split_axis, concat_axis, axis_index_groups, tiled
):
  return (all_to_all(
      cts,
      axis_name=axis_name,
      split_axis=concat_axis,
      concat_axis=split_axis,
      axis_index_groups=axis_index_groups,
      tiled=tiled),)

def _all_to_all_batcher(vals_in, dims_in, *, axis_name, split_axis, concat_axis, axis_index_groups,
                        tiled):
  x, = vals_in
  d, = dims_in
  result = all_to_all_p.bind(
      x,
      axis_name=axis_name,
      split_axis=split_axis + (d <= split_axis),
      concat_axis=concat_axis + (d <= concat_axis),
      axis_index_groups=axis_index_groups,
      tiled=tiled,
  )
  return result, d

def _all_to_all_batched_collective(axis_data, _, vals_in, dims_in,
                                   axis_name, split_axis, concat_axis,
                                   axis_index_groups, tiled):
  axis_size, frame_name = axis_data.size, axis_data.name
  if axis_index_groups is not None:
    raise NotImplementedError("Please open a feature request!")
  x, = vals_in
  d, = dims_in
  if d is batching.not_mapped:
    # TODO(sharadmv,apaszke): Remove this broadcast that comes from
    # all_gather_transpose and instead avoid using all_to_all in
    # all_gather_transpose.
    x = lax.broadcast(x, (axis_size, *x.shape))
    d = 0
  if isinstance(axis_name, (list, tuple)):
    pos = axis_name.index(frame_name)
    major_axes, minor_axes = axis_name[:pos], axis_name[pos + 1:]
  else:
    major_axes, minor_axes = (), ()
  # Optimized case when no splitting is necessary
  if not major_axes and not minor_axes:
    if split_axis == concat_axis:
      axis = split_axis + (d <= split_axis)
      d_pre_split = d
      x = _splitaxis(axis, axis_size, x)
      d += (axis <= d)
      return _foldaxis(axis, moveaxis(x, (d, axis), (axis, d))), d_pre_split
    else:
      x_concat = _foldaxis(concat_axis, _moveaxis(d, concat_axis, x))
      return _splitaxis(split_axis, axis_size, x_concat), split_axis
  # Here we have to handle either the major or the minor dimensions
  # We will be accumulating chunks into the three leading dims: [Major, Current, Minor, ...]
  x, d = lax.expand_dims(_moveaxis(d, 0, x), (0, 2)), 1
  split_axis += 3; concat_axis += 3  # Offset by extra three leading dims

  if major_axes:
    x = all_to_all_p.bind(x, axis_name=major_axes,
                          split_axis=split_axis, concat_axis=0,
                          axis_index_groups=axis_index_groups,
                          tiled=tiled)
  # Split out the local part into axis new_d (NOTE: d is already in axis 1)
  x = _splitaxis(split_axis, axis_size, x)
  new_d = split_axis
  concat_axis += (split_axis <= concat_axis)  # Offset the existing axes by the new batch axis
  split_axis += 1
  if minor_axes:
    x = all_to_all_p.bind(x, axis_name=minor_axes,
                          split_axis=split_axis, concat_axis=2,
                          axis_index_groups=axis_index_groups,
                          tiled=tiled)

  # Fold the chunk axes into a single one
  x = _foldaxis(0, _foldaxis(0, x))
  split_axis -= 2; concat_axis -= 2; new_d -= 2
  # Fold gathered axes into concat_axis
  x = _foldaxis(concat_axis - 1, _moveaxis(0, concat_axis - 1, x))
  new_d -= 1  # We've removed 0th dimension, so new_d needs to be adjusted
  return x, new_d


def _all_to_all_effectful_abstract_eval(
    x, axis_name, split_axis, concat_axis, axis_index_groups, tiled
):
  del tiled  # expand_dims and squeeze is done in `all_to_all` if `True`
  if not isinstance(axis_name, (list, tuple)):
    axis_name = (axis_name,)
  input_aval = raise_to_shaped(x)
  shape = list(input_aval.shape)
  axis_size = psum(1, axis_name) if axis_index_groups is None else len(axis_index_groups[0])
  assert shape[split_axis] % axis_size == 0, (shape[split_axis], axis_size)
  shape[split_axis] //= axis_size
  shape[concat_axis] *= axis_size
  out_aval = input_aval.update(shape=tuple(shape), weak_type=False)
  return out_aval, set()


all_to_all_p = core.Primitive('all_to_all')
all_to_all_p.def_effectful_abstract_eval(_all_to_all_effectful_abstract_eval)
mlir.register_lowering(all_to_all_p, _all_to_all_lowering)
ad.deflinear2(all_to_all_p, _all_to_all_transpose_rule)
batching.fancy_primitive_batchers[all_to_all_p] = _all_to_all_batched_collective


def all_gather(x, axis_name, *, axis_index_groups=None, axis=0, tiled=False):
  """Gather values of x across all replicas.

  If ``x`` is a pytree then the result is equivalent to mapping this function to
  each leaf in the tree.

  This is equivalent to, but faster than, all_to_all(broadcast(x)).

  Args:
    x: array(s) with a mapped axis named ``axis_name``.
    axis_name: hashable Python object used to name a pmapped axis (see the
      :func:`jax.pmap` documentation for more details).
    axis_index_groups: optional list of lists containing axis indices (e.g. for
      an axis of size 4, [[0, 1], [2, 3]] would run all gather over the first
      two and last two replicas). Groups must cover all axis indices exactly
      once, and all groups must be the same size.
    axis: a positional axis into which the chunks along ``axis_name`` will be
      concatenated.
    tiled: when ``False``, the chunks will be stacked into a fresh positional
      axis at index ``axis`` in the output. When ``True``, ``axis`` has to
      refer to an existing positional dimension and the chunks will be
      concatenated into that dimension.

  Returns:
    Array(s) representing the result of an all-gather along the axis
    ``axis_name``. Shapes are the same as ``x.shape``, but:

    - when ``tiled`` is ``False``, there is a new dimension equal to the
      size of axis ``axis_name`` in position ``axis``,
    - when ``tiled`` is ``True``, the size of dimension in position ``axis``
      is multiplied by the size of axis ``axis_name``.

  For example, with 4 XLA devices available:

  >>> x = np.arange(4)
  >>> y = jax.pmap(lambda x: jax.lax.all_gather(x, 'i'), axis_name='i')(x)
  >>> print(y)
  [[0 1 2 3]
   [0 1 2 3]
   [0 1 2 3]
   [0 1 2 3]]

  An example of using axis_index_groups, groups split by even & odd device ids:

  >>> x = np.arange(16).reshape(4, 4)
  >>> print(x)
    [[ 0  1  2  3]
     [ 4  5  6  7]
     [ 8  9 10 11]
     [12 13 14 15]]
  >>> def f(x):
  ...   return jax.lax.all_gather(
  ...       x, 'i', axis_index_groups=[[0, 2], [3, 1]])
  >>> y = jax.pmap(f, axis_name='i')(x)
  >>> print(y)
  [[[ 0  1  2  3]
    [ 8  9 10 11]]
   [[12 13 14 15]
    [ 4  5  6  7]]
   [[ 0  1  2  3]
    [ 8  9 10 11]]
   [[12 13 14 15]
    [ 4  5  6  7]]]
  """
  if not isinstance(axis_name, tuple):
    axis_name = axis_name,
  axis_index_groups = _canonicalize_axis_index_groups(axis_index_groups)
  axis_size = psum(1, axis_name, axis_index_groups=axis_index_groups)
  def bind(leaf):
    return all_gather_p.bind(
        leaf,
        all_gather_dimension=canonicalize_axis(
            axis, np.ndim(leaf) if tiled else np.ndim(leaf) + 1),
        axis_name=axis_name, axis_index_groups=axis_index_groups,
        axis_size=int(axis_size), tiled=tiled)
  return tree_util.tree_map(bind, x)

def _expand(dim, size, index, tiled, x):
  shape = list(x.shape)
  if tiled:
    tile_size = shape[dim]
    shape[dim] *= size
    out = lax.full(shape, lax._const(x, 0))
    return slicing.dynamic_update_slice_in_dim(out, x, index * tile_size, dim)
  else:
    shape.insert(dim, size)
    out = lax.full(shape, lax._const(x, 0))
    return slicing.dynamic_update_index_in_dim(out, x, index, dim)

def _all_gather_impl(x, *, all_gather_dimension, axis_name, axis_index_groups, axis_size, tiled):
  raise AssertionError("Unexpected call to _all_gather_impl")

def _all_gather_lowering(ctx, x, *, all_gather_dimension, axis_name,
                         axis_index_groups, axis_size, tiled,
                         platform=None):
  x_aval, = ctx.avals_in
  out_aval, = ctx.avals_out
  axis_context = ctx.module_context.axis_context
  is_spmd = isinstance(
      axis_context,
      (sharding_impls.SPMDAxisContext, sharding_impls.ShardingContext),
  )
  if not tiled:
    new_shape = list(x_aval.shape)
    new_shape.insert(all_gather_dimension, 1)
    broadcast_dimensions = [i for i in range(len(new_shape)) if i != all_gather_dimension]
    x = hlo.broadcast_in_dim(
        mlir.aval_to_ir_type(x_aval.update(shape=new_shape)), x,
        mlir.dense_int_array(broadcast_dimensions))
  replica_groups = _replica_groups(ctx.module_context.axis_env, axis_name,
                                    axis_index_groups)
  if is_spmd:
    # We want to emit the all-gather with global device IDs and a unique
    # channel ID, as otherwise it interprets the devices as replicas instead
    # of partitions - and XLA is configured with only a single replica.
    channel = ctx.module_context.new_channel()
    other_args = dict(
        channel_handle=hlo.ChannelHandle.get(
            channel, mlir.DEVICE_TO_DEVICE_TYPE),
        use_global_device_ids=ir.BoolAttr.get(True))
  else:
    other_args = {}
  return hlo.AllGatherOp(
      mlir.aval_to_ir_type(out_aval),
      x, all_gather_dim=mlir.i64_attr(all_gather_dimension),
      replica_groups=_replica_groups_hlo(replica_groups),
      **other_args).results


def _all_gather_effectful_abstract_eval(
    x, *, all_gather_dimension, axis_name, axis_index_groups, axis_size, tiled
):
  if not isinstance(axis_name, (list, tuple)):
    axis_name = (axis_name,)
  x_aval = raise_to_shaped(x)
  new_shape = list(x_aval.shape)
  if tiled:
    new_shape[all_gather_dimension] *= axis_size
  else:
    new_shape.insert(all_gather_dimension, axis_size)
  return x_aval.update(shape=new_shape), set()

def _all_gather_transpose_rule(cts, x, *, all_gather_dimension, axis_name, axis_index_groups, axis_size, tiled):
  return (psum_scatter(cts, axis_name=axis_name,
                       scatter_dimension=all_gather_dimension,
                       axis_index_groups=axis_index_groups,
                       tiled=tiled),)
  # TODO(sharadmv,apaszke): re-enable this when we can properly detect replication.
  # return (lax.dynamic_index_in_dim(cts, idx, axis=all_gather_dimension, keepdims=False) * axis_size,)

def _all_gather_batcher(vals_in, dims_in, *, all_gather_dimension, axis_name, axis_index_groups, axis_size, tiled):
  (x,), (d,) = vals_in, dims_in
  if d <= all_gather_dimension:
    all_gather_dimension += 1
  elif not tiled:  # Tiled all-gather doesn't modify the set of dimensions
    d += 1
  result = all_gather_p.bind(
      x,
      all_gather_dimension=all_gather_dimension,
      axis_name=axis_name,
      axis_index_groups=axis_index_groups,
      axis_size=axis_size,
      tiled=tiled)
  return result, d

def _all_gather_batched_collective(axis_data, _, vals_in, dims_in,
                                   all_gather_dimension, axis_name,
                                   axis_index_groups, axis_size, tiled):
  frame_size, frame_name = axis_data.size, axis_data.name
  if frame_name not in axis_name:
    return _all_gather_batcher(
        vals_in, dims_in, all_gather_dimension=all_gather_dimension,
        axis_name=axis_name, axis_index_groups=axis_index_groups,
        axis_size=axis_size, tiled=tiled)
  if axis_index_groups is not None:
    raise NotImplementedError("axis_index_groups not supported in vmap")
  assert axis_size == frame_size, breakpoint() or "axis size doesn't match"
  if not isinstance(axis_name, tuple):
    axis_name = (axis_name,)
  if len(axis_name) > 1:
    raise NotImplementedError("Please open a feature request!")
  assert axis_name == (frame_name,), "batcher called with wrong axis name"
  (x,), (d,) = vals_in, dims_in
  if d is batching.not_mapped:
    out_shape = list(np.shape(x))
    out_shape.insert(all_gather_dimension, axis_size)
    broadcast_dims = [i for i in range(len(out_shape)) if i != all_gather_dimension]
    y = lax.broadcast_in_dim(x, out_shape, broadcast_dims)
  else:
    y = _moveaxis(d, all_gather_dimension, x)
  if tiled:
    y = _foldaxis(all_gather_dimension, y)
  return y, batching.not_mapped

all_gather_p = core.Primitive('all_gather')
all_gather_p.def_effectful_abstract_eval(_all_gather_effectful_abstract_eval)
all_gather_p.def_impl(_all_gather_impl)
mlir.register_lowering(all_gather_p, _all_gather_lowering)
for p in ("cuda", "rocm", "tpu"):
  mlir.register_lowering(all_gather_p,
                         partial(_all_gather_lowering, platform=p),
                         platform=p)
ad.deflinear2(all_gather_p, _all_gather_transpose_rule)
batching.fancy_primitive_batchers[all_gather_p] = _all_gather_batched_collective


def _reduce_scatter_lowering(
    prim, ctx, x,
    *, scatter_dimension, axis_name,
    axis_index_groups, axis_size, tiled):
  x_aval, = ctx.avals_in
  aval_out, = ctx.avals_out
  scalar_aval = x_aval.update(shape=())
  replica_groups = _replica_groups(ctx.module_context.axis_env, axis_name,
                                   axis_index_groups)
  scatter_out_shape = list(x_aval.shape)
  scatter_out_shape[scatter_dimension] //= axis_size
  axis_context = ctx.module_context.axis_context
  is_spmd = isinstance(
      axis_context,
      (sharding_impls.SPMDAxisContext, sharding_impls.ShardingContext),
  )
  if is_spmd:
    # We want to emit the all-gather with global device IDs and a unique
    # channel ID, as otherwise it interprets the devices as replicas instead
    # of partitions - and XLA is configured with only a single replica.
    channel = ctx.module_context.new_channel()
    other_args = dict(
        channel_handle=hlo.ChannelHandle.get(
            channel, mlir.DEVICE_TO_DEVICE_TYPE),
        use_global_device_ids=ir.BoolAttr.get(True))
  else:
    other_args = {}
  op = hlo.ReduceScatterOp(
      mlir.aval_to_ir_type(x_aval.update(shape=scatter_out_shape)),
      x,
      scatter_dimension=mlir.i64_attr(scatter_dimension),
      replica_groups=_replica_groups_hlo(replica_groups),
      **other_args)
  scalar_type = mlir.aval_to_ir_type(scalar_aval)
  reducer_block = op.regions[0].blocks.append(scalar_type, scalar_type)
  with ir.InsertionPoint(reducer_block):
    lower_reducer = mlir.lower_fun(prim.bind, multiple_results=False)
    reducer_ctx = ctx.replace(primitive=None,
                              avals_in=[scalar_aval] * 2,
                              avals_out=[scalar_aval])
    out_nodes = lower_reducer(reducer_ctx, *reducer_block.arguments)
    hlo.return_(mlir.flatten_ir_values(out_nodes))

  if tiled:
    return op.results
  else:
    return [hlo.reshape(mlir.aval_to_ir_type(aval_out), op.result)]


def _reduce_scatter_effectful_abstract_eval(
    x, *, axis_name, scatter_dimension, axis_index_groups, axis_size, tiled
):
  if not isinstance(axis_name, (list, tuple)):
    axis_name = (axis_name,)
  x_aval = core.raise_to_shaped(x)
  new_shape = list(x_aval.shape)
  scatter_dim_input_size = x_aval.shape[scatter_dimension]
  if tiled:
    if scatter_dim_input_size % axis_size != 0:
      raise ValueError(f"tiled reduce_scatter operand scatter dimension size "
                       f"{scatter_dim_input_size} must be divisible by "
                       f"shard_count {axis_size}")
    new_shape[scatter_dimension] = scatter_dim_input_size // axis_size
  else:
    if scatter_dim_input_size != axis_size:
      raise ValueError(f"reduce_scatter operand scatter dimension size "
                       f"{scatter_dim_input_size} must match shard count "
                       f"{axis_size}")
    del new_shape[scatter_dimension]
  return x_aval.update(shape=new_shape), set()


def _reduce_scatter_transpose_rule(cts, x, *, axis_name, scatter_dimension,
                                   axis_index_groups, axis_size, tiled):
  return (all_gather(cts, axis_name=axis_name,
                     axis_index_groups=axis_index_groups,
                     axis=scatter_dimension, tiled=tiled),)


def _reduce_scatter_batcher(vals_in, dims_in, *, scatter_dimension, axis_name,
                            axis_index_groups, axis_size, tiled):
  (x,), (d,) = vals_in, dims_in
  if d <= scatter_dimension:
    scatter_dimension += 1
  elif not tiled:  # Tiled all-scatter doesn't change the rank
    d += 1
  result = reduce_scatter_p.bind(
      x,
      scatter_dimension=scatter_dimension,
      axis_name=axis_name,
      axis_index_groups=axis_index_groups,
      axis_size=axis_size,
      tiled=tiled)
  return result, d

def _reduce_scatter_collective(axis_data, _, vals_in, dims_in,
                               scatter_dimension, axis_name,
                               axis_index_groups, axis_size, tiled):
  frame_size, frame_name = axis_data.size, axis_data.name
  if axis_index_groups is not None:
    raise NotImplementedError("axis_index_groups not supported in vmap")
  assert axis_size == frame_size, "axis size doesn't match"
  if not isinstance(axis_name, tuple):
    axis_name = (axis_name,)
  if len(axis_name) > 1:
    raise NotImplementedError("Please open a feature request!")
  assert axis_name == (frame_name,), "batcher called with wrong axis name"
  (x,), (d,) = vals_in, dims_in
  if d is batching.not_mapped:
    y, dy = x * axis_size, scatter_dimension
  else:
    y, dy = lax.reduce(x, 0., lax.add, (d,)), scatter_dimension
  if tiled:
    y = _splitaxis(dy, axis_size, y)
  return y, dy


reduce_scatter_p = core.Primitive("reduce_scatter")
reduce_scatter_p.def_effectful_abstract_eval(
    _reduce_scatter_effectful_abstract_eval
)
ad.deflinear2(reduce_scatter_p, _reduce_scatter_transpose_rule)
batching.fancy_primitive_batchers[reduce_scatter_p] = _reduce_scatter_collective

mlir.register_lowering(reduce_scatter_p,
                       partial(_reduce_scatter_lowering, lax.add_p))

def psum_scatter(x, axis_name, *, scatter_dimension=0, axis_index_groups=None,
                 tiled=False):
  """
  Like ``psum(x, axis_name)`` but each device retains only part of the result.

  For example, ``psum_scatter(x, axis_name, scatter_dimension=0, tiled=False)``
  computes the same value as ``psum(x, axis_name)[axis_index(axis_name)]``, but
  it is more efficient. Thus the ``psum`` result is left scattered along the
  mapped axis.

  One efficient algorithm for computing ``psum(x, axis_name)`` is to perform a
  ``psum_scatter`` followed by an ``all_gather``, essentially evaluating
  ``all_gather(psum_scatter(x, axis_name))``. So we can think of
  ``psum_scatter`` as "the first half" of a ``psum``.

  Args:
    x: array(s) with a mapped axis named ``axis_name``.
    axis_name: hashable Python object used to name a mapped axis (see the
      :func:`jax.pmap` documentation for more details).
    scatter_dimension: a positional axis into which the all-reduce result along
      ``axis_name`` will be scattered.
    axis_index_groups: optional list of lists of integers containing axis
      indices. For example, for an axis of size 4,
      ``axis_index_groups=[[0, 1], [2, 3]]`` would run reduce-scatter over the
      first two and the last two axis indices. Groups must cover all axis
      indices exactly once, and all groups must be the same size.
    tiled: boolean representing whether to use rank-preserving 'tiled' behavior.
      When ``False`` (the default value), the size of dimension in
      ``scatter_dimension`` must match the size of axis ``axis_name`` (or the
      group size if ``axis_index_groups`` is given). After scattering the
      all-reduce result along ``scatter_dimension``, the output is squeezed by
      removing ``scatter_dimension``, so the result has lower rank than the
      input. When ``True``, the size of dimension in ``scatter_dimension`` must
      be divisible by the size of axis ``axis_name`` (or the group size if
      ``axis_index_groups`` is given), and the ``scatter_dimension`` axis is
      preserved (so the result has the same rank as the input).

  Returns:
    Array(s) with the similar shape as ``x``, except the size of dimension in
    position ``scatter_dimension`` is divided by the size of axis ``axis_name``
    (when ``tiled=True``), or the dimension in position ``scatter_dimension`` is
    eliminated (when ``tiled=False``).

  For example, with 4 XLA devices available:

  >>> x = np.arange(16).reshape(4, 4)
  >>> print(x)
  [[ 0  1  2  3]
   [ 4  5  6  7]
   [ 8  9 10 11]
   [12 13 14 15]]
  >>> y = jax.pmap(lambda x: jax.lax.psum_scatter(x, 'i'), axis_name='i')(x)
  >>> print(y)
  [24 28 32 36]

  if using tiled:

  >>> y = jax.pmap(lambda x: jax.lax.psum_scatter(x, 'i', tiled=True), axis_name='i')(x)
  >>> print(y)
  [[24]
   [28]
   [32]
   [36]]

  An example of using axis_index_groups:

  >>> def f(x):
  ...   return jax.lax.psum_scatter(
  ...       x, 'i', axis_index_groups=[[0, 2], [3, 1]], tiled=True)
  >>> y = jax.pmap(f, axis_name='i')(x)
  >>> print(y)
  [[ 8 10]
   [20 22]
   [12 14]
   [16 18]]
  """
  axis_size = psum(1, axis_name, axis_index_groups=axis_index_groups)
  axis_index_groups = _canonicalize_axis_index_groups(axis_index_groups)
  bind = partial(
      reduce_scatter_p.bind,
      axis_name=axis_name,
      scatter_dimension=scatter_dimension,
      axis_index_groups=axis_index_groups,
      axis_size=axis_size,
      tiled=tiled)
  return tree_util.tree_map(bind, x)


def _build_axis_index_lowering_hlo(ctx, axis_name, axis_env):
  if isinstance(axis_name, tuple):
    assert axis_name, 'empty axis name'
    if len(axis_name) > 1:
      raise NotImplementedError(
          '`axis_index` translation rule does not support multiple axis names.')
    axis_name, = axis_name
  axis_pos = list(axis_env.names).index(axis_name)
  nreplicas = axis_env.nreps // math.prod(axis_env.sizes)
  div = mlir.ir_constant(
      np.array(
          nreplicas * math.prod(axis_env.sizes[axis_pos + 1 :]), dtype=np.uint32
      )
  )
  mod = mlir.ir_constant(np.array(axis_env.sizes[axis_pos], dtype=np.uint32))
  axis_context = ctx.module_context.axis_context
  is_spmd = isinstance(
      axis_context,
      (sharding_impls.SPMDAxisContext, sharding_impls.ShardingContext),
  )
  if is_spmd:
    device_id = hlo.partition_id()
  else:
    device_id = hlo.replica_id()
  unsigned_index = hlo.remainder(hlo.divide(device_id, div), mod)
  return hlo.convert(
      ir.RankedTensorType.get([], ir.IntegerType.get_signless(32)),
      unsigned_index)

def _axis_index_lowering(ctx, *, axis_name):
  return [_build_axis_index_lowering_hlo(ctx, axis_name,
                                         ctx.module_context.axis_env)]

def _axis_index_effectful_abstract_eval(*, axis_name):
  size = core.get_axis_size(axis_name)
  out_aval = ShapedArray((), np.int32, named_shape={axis_name: size})
  return out_aval, set()

def _axis_index_batcher(axis_data, _, vals_in, dims_in, *, axis_name):
  return lax.iota(np.int32, axis_data.size), 0

axis_index_p = core.Primitive('axis_index')
mlir.register_lowering(axis_index_p, _axis_index_lowering)
axis_index_p.def_effectful_abstract_eval(_axis_index_effectful_abstract_eval)
batching.fancy_primitive_batchers[axis_index_p] = _axis_index_batcher


<<<<<<< HEAD
pdot_p = core.Primitive('pdot')

@pdot_p.def_impl
def _pdot_impl(x, y, *, axis_name, pos_contract, pos_batch, precision):
  if axis_name: raise NameError(f"unbound axis name: {axis_name[0]}")
  return lax.dot_general(x, y, (pos_contract, pos_batch), precision=precision)


@pdot_p.def_effectful_abstract_eval
def _pdot_effectful_abstract_eval(
    x, y, *, axis_name, pos_contract, pos_batch, precision
):
  # TODO(frostig,mattjj,jekbradbury): check inputs have given axis names?
  if not len(set(axis_name)) == len(axis_name): raise ValueError
  pos_aval = lax.dot_general_p.abstract_eval(
      x, y, dimension_numbers=[pos_contract, pos_batch],
      precision=precision, preferred_element_type=None)[0]
  return pos_aval, set()

def _pdot_vmap_collective_rule(axis_data, _, vals_in, dims_in, *, axis_name,
                               pos_contract, pos_batch, precision):
  axis_size, frame_name = axis_data.size, axis_data.name
  if frame_name not in axis_name:
    return _pdot_vmap_batching_rule(
        vals_in, dims_in, axis_name=axis_name, pos_contract=pos_contract,
        pos_batch=pos_batch, precision=precision)
  x, y = vals_in
  x_dim, y_dim = dims_in
  x_pos_contract, y_pos_contract = pos_contract
  x_pos_contract = [x_dim] + [d + (d >= x_dim) for d in x_pos_contract]
  y_pos_contract = [y_dim] + [d + (d >= y_dim) for d in y_pos_contract]
  x_pos_batch, y_pos_batch = pos_batch
  x_pos_batch = [d + (d >= x_dim) for d in x_pos_batch]
  y_pos_batch = [d + (d >= y_dim) for d in y_pos_batch]
  remaining_axis_names = tuple(n for n in axis_name if n != frame_name)
  out = pdot_p.bind(x, y, axis_name=remaining_axis_names,
                    pos_contract=(tuple(x_pos_contract), tuple(y_pos_contract)),
                    pos_batch=(tuple(x_pos_batch), tuple(y_pos_batch)),
                    precision=precision)
  return out, None
batching.fancy_primitive_batchers[pdot_p] = _pdot_vmap_collective_rule

def _pdot_vmap_batching_rule(vals_in, dims_in, *, axis_name, pos_contract,
                             pos_batch, precision):
  x, y = vals_in
  (pos_contract, pos_batch), result_batch_dim = lax._dot_general_batch_dim_nums(
      (x.ndim, y.ndim), dims_in, [pos_contract, pos_batch])
  out = pdot_p.bind(x, y, axis_name=axis_name, pos_contract=pos_contract,
                    pos_batch=pos_batch, precision=precision)
  return out, result_batch_dim
batching.primitive_batchers[pdot_p] = _pdot_vmap_batching_rule


def _pdot_lowering(x, y, *, axis_name, pos_contract, pos_batch, precision):
  local_out = lax.dot_general(x, y, dimension_numbers=(pos_contract, pos_batch),
                              precision=precision, preferred_element_type=None)
  return psum(local_out, axis_name) if axis_name is not None else local_out

mlir.register_lowering(
    pdot_p,
    mlir.lower_fun(_pdot_lowering, multiple_results=False))

def _pdot_transpose_lhs(g, x, y, *, axis_name, pos_contract, pos_batch, precision):
  # TODO: avals with names, call pbroadcast with axis_name
  return lax._dot_general_transpose_lhs(
      g, x, y, dimension_numbers=[pos_contract, pos_batch], precision=precision,
      preferred_element_type=None)
def _pdot_transpose_rhs(g, x, y, *, axis_name, pos_contract, pos_batch, precision):
  # TODO: avals with names, call pbroadcast with axis_name
  return lax._dot_general_transpose_rhs(
      g, x, y, dimension_numbers=[pos_contract, pos_batch], precision=precision,
      preferred_element_type=None)
ad.defbilinear(pdot_p, _pdot_transpose_lhs, _pdot_transpose_rhs)


=======
>>>>>>> dab15d6f
def _pgather_impl(src, idx, *, axes):
  assert all(isinstance(axis, int) for axis in axes)
  src_axes_front = moveaxis(src, axes, range(len(axes)))
  non_axes_shape = src_axes_front.shape[len(axes):]
  src_one_axis_front = src_axes_front.reshape((-1,) + non_axes_shape)
  slice_sizes = (1,) + non_axes_shape
  idx = lax.expand_dims(idx, (-1,))
  offset_dims = tuple(range(idx.ndim - 1, idx.ndim + src_one_axis_front.ndim - 2))
  dnums = slicing.GatherDimensionNumbers(
      offset_dims=offset_dims,
      collapsed_slice_dims=(0,),
      start_index_map=(0,))
  return slicing.gather(src_one_axis_front, idx, dimension_numbers=dnums,
                        slice_sizes=tuple(slice_sizes))

def _pgather_abstract_eval(src, idx, *, axes):
  # TODO: Avals with names rule: remove all axes from src, insert those from idx
  #       The order is important, because it is ok to re-insert one of the deleted axes!
  shape = list(src.shape)
  for axis in sorted((a for a in axes if isinstance(a, int)), reverse=True):
    del shape[axis]
  shape = idx.shape + tuple(shape)
  return ShapedArray(shape, src.dtype)

def _pgather_parallel_lowering(ctx, src, idx, *, axes):
  if any(not isinstance(axis, int) for axis in axes):
    raise NotImplementedError("pgather only supported in the SPMD lowering."
                              "Please open a feature request!")
  return mlir.lower_fun(_pgather_impl, multiple_results=False)(
      ctx, src, idx, axes=axes)

def _pgather_batcher(vals_in, dims_in, *, axes):
  src, idx = vals_in
  dsrc, didx = dims_in
  if didx is not batching.not_mapped and dsrc is not batching.not_mapped:
    # NB: We could just go forward with it and take the diagonal along the
    #     two axes we get in the output, but that would be quite inefficient
    raise NotImplementedError("Please open a feature request!")
  elif didx is not batching.not_mapped:
    return pgather_p.bind(src, idx, axes=axes), didx
  elif dsrc is not batching.not_mapped:
    src_last_batched = moveaxis(src, dsrc, -1)
    result = pgather_p.bind(src_last_batched, idx, axes=axes)
    return result, result.ndim - 1
  else:
    assert False  # This shouldn't get called anyway

def _pgather_collective_batcher(axis_size, frame_name, _, vals_in, dims_in, *, axes):
  src, idx = vals_in
  dsrc, didx = dims_in
  if dsrc is batching.not_mapped:
    raise ValueError("pgather axis {frame.name} is missing from the indexed value")
  if didx is not batching.not_mapped:
    # NOTE: This is allowed and the output would be mapped along this axis!
    raise NotImplementedError("Please open a feature request!")
  # Now source is mapped, idx is not
  new_axes = tuple(dsrc if axis == frame_name else
                   axis + (dsrc <= axis) if isinstance(axis, int) else
                   axis
                   for axis in axes)
  # The result is not mapped, because we eliminate all axes, and those include
  # the batched axis.
  if all(isinstance(axis, int) for axis in axes):
    # We rewrite a purely positional pgather as a gather, because that one
    # is more fully featured (e.g. supports AD).
    return _pgather_impl(src, idx, axes=new_axes), batching.not_mapped
  else:
    return pgather_p.bind(src, idx, axes=new_axes), batching.not_mapped

pgather_p = core.Primitive('pgather')
pgather_p.def_impl(_pgather_impl)
pgather_p.def_abstract_eval(_pgather_abstract_eval)
mlir.register_lowering(pgather_p, _pgather_parallel_lowering)
# TODO: Transpose? That requires adding pscatter...
batching.fancy_primitive_batchers[pgather_p] = _pgather_collective_batcher<|MERGE_RESOLUTION|>--- conflicted
+++ resolved
@@ -1454,84 +1454,6 @@
 batching.fancy_primitive_batchers[axis_index_p] = _axis_index_batcher
 
 
-<<<<<<< HEAD
-pdot_p = core.Primitive('pdot')
-
-@pdot_p.def_impl
-def _pdot_impl(x, y, *, axis_name, pos_contract, pos_batch, precision):
-  if axis_name: raise NameError(f"unbound axis name: {axis_name[0]}")
-  return lax.dot_general(x, y, (pos_contract, pos_batch), precision=precision)
-
-
-@pdot_p.def_effectful_abstract_eval
-def _pdot_effectful_abstract_eval(
-    x, y, *, axis_name, pos_contract, pos_batch, precision
-):
-  # TODO(frostig,mattjj,jekbradbury): check inputs have given axis names?
-  if not len(set(axis_name)) == len(axis_name): raise ValueError
-  pos_aval = lax.dot_general_p.abstract_eval(
-      x, y, dimension_numbers=[pos_contract, pos_batch],
-      precision=precision, preferred_element_type=None)[0]
-  return pos_aval, set()
-
-def _pdot_vmap_collective_rule(axis_data, _, vals_in, dims_in, *, axis_name,
-                               pos_contract, pos_batch, precision):
-  axis_size, frame_name = axis_data.size, axis_data.name
-  if frame_name not in axis_name:
-    return _pdot_vmap_batching_rule(
-        vals_in, dims_in, axis_name=axis_name, pos_contract=pos_contract,
-        pos_batch=pos_batch, precision=precision)
-  x, y = vals_in
-  x_dim, y_dim = dims_in
-  x_pos_contract, y_pos_contract = pos_contract
-  x_pos_contract = [x_dim] + [d + (d >= x_dim) for d in x_pos_contract]
-  y_pos_contract = [y_dim] + [d + (d >= y_dim) for d in y_pos_contract]
-  x_pos_batch, y_pos_batch = pos_batch
-  x_pos_batch = [d + (d >= x_dim) for d in x_pos_batch]
-  y_pos_batch = [d + (d >= y_dim) for d in y_pos_batch]
-  remaining_axis_names = tuple(n for n in axis_name if n != frame_name)
-  out = pdot_p.bind(x, y, axis_name=remaining_axis_names,
-                    pos_contract=(tuple(x_pos_contract), tuple(y_pos_contract)),
-                    pos_batch=(tuple(x_pos_batch), tuple(y_pos_batch)),
-                    precision=precision)
-  return out, None
-batching.fancy_primitive_batchers[pdot_p] = _pdot_vmap_collective_rule
-
-def _pdot_vmap_batching_rule(vals_in, dims_in, *, axis_name, pos_contract,
-                             pos_batch, precision):
-  x, y = vals_in
-  (pos_contract, pos_batch), result_batch_dim = lax._dot_general_batch_dim_nums(
-      (x.ndim, y.ndim), dims_in, [pos_contract, pos_batch])
-  out = pdot_p.bind(x, y, axis_name=axis_name, pos_contract=pos_contract,
-                    pos_batch=pos_batch, precision=precision)
-  return out, result_batch_dim
-batching.primitive_batchers[pdot_p] = _pdot_vmap_batching_rule
-
-
-def _pdot_lowering(x, y, *, axis_name, pos_contract, pos_batch, precision):
-  local_out = lax.dot_general(x, y, dimension_numbers=(pos_contract, pos_batch),
-                              precision=precision, preferred_element_type=None)
-  return psum(local_out, axis_name) if axis_name is not None else local_out
-
-mlir.register_lowering(
-    pdot_p,
-    mlir.lower_fun(_pdot_lowering, multiple_results=False))
-
-def _pdot_transpose_lhs(g, x, y, *, axis_name, pos_contract, pos_batch, precision):
-  # TODO: avals with names, call pbroadcast with axis_name
-  return lax._dot_general_transpose_lhs(
-      g, x, y, dimension_numbers=[pos_contract, pos_batch], precision=precision,
-      preferred_element_type=None)
-def _pdot_transpose_rhs(g, x, y, *, axis_name, pos_contract, pos_batch, precision):
-  # TODO: avals with names, call pbroadcast with axis_name
-  return lax._dot_general_transpose_rhs(
-      g, x, y, dimension_numbers=[pos_contract, pos_batch], precision=precision,
-      preferred_element_type=None)
-ad.defbilinear(pdot_p, _pdot_transpose_lhs, _pdot_transpose_rhs)
-
-
-=======
->>>>>>> dab15d6f
 def _pgather_impl(src, idx, *, axes):
   assert all(isinstance(axis, int) for axis in axes)
   src_axes_front = moveaxis(src, axes, range(len(axes)))
